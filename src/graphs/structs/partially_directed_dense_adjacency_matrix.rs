use std::{
    cmp::Ordering,
    fmt::Display,
    hash::{Hash, Hasher},
    iter::{Enumerate, FilterMap, FusedIterator, Map},
    ops::Range,
};

use is_sorted::IsSorted;
use itertools::{iproduct, Itertools};
use ndarray::{iter::IndexedIter, prelude::*, OwnedRepr};
use serde::{Deserialize, Serialize};

use super::{DirectedDenseAdjacencyMatrixGraph, UndirectedDenseAdjacencyMatrixGraph};
use crate::{
    dE,
    graphs::{
        algorithms::traversal::{DFSEdge, DFSEdges, Traversal},
        direction::*,
        BaseGraph, DirectedGraph, IntoUndirectedGraph, PartialOrdGraph, PathGraph, SubGraph,
        UndirectedGraph,
    },
    io::DOT,
    models::MoralGraph,
    prelude::BFS,
    types::{AdjacencyList, DenseAdjacencyMatrix, EdgeList, FxIndexSet},
    uE, Adj, Ch, Ne, Pa, E, V,
};

/// Mixed graph struct based on a couple of dense adjacency matrix data structures.
#[derive(Clone, Debug, Serialize, Deserialize)]
pub struct PartiallyDenseAdjacencyMatrixGraph {
    labels: FxIndexSet<String>,
    undirected_adjacency_matrix: DenseAdjacencyMatrix,
    directed_adjacency_matrix: DenseAdjacencyMatrix,
    adjacency_matrix: DenseAdjacencyMatrix,
    undirected_size: usize,
    directed_size: usize,
    size: usize,
}

/* Implement BaseGraph trait. */

#[allow(dead_code, clippy::type_complexity)]
pub struct EdgesIterator<'a> {
    g: &'a PartiallyDenseAdjacencyMatrixGraph,
    iter: FilterMap<
        IndexedIter<'a, bool, Ix2>,
        fn(((usize, usize), &bool)) -> Option<(usize, usize)>,
    >,
    size: usize,
}

impl<'a> EdgesIterator<'a> {
    /// Skeleton constructor.
    #[inline]
    pub fn new(g: &'a PartiallyDenseAdjacencyMatrixGraph) -> Self {
        Self {
            g,
            iter: g
                .adjacency_matrix
                .indexed_iter()
                .filter_map(|((i, j), &f)| match f && i <= j {
                    true => Some((i, j)),
                    false => None,
                }),
            size: g.size,
        }
    }

    /// Undirected edges constructor.
    #[inline]
    pub fn new_undirected(g: &'a PartiallyDenseAdjacencyMatrixGraph) -> Self {
        Self {
            g,
            iter: g
                .undirected_adjacency_matrix
                .indexed_iter()
                .filter_map(|((i, j), &f)| match f && i <= j {
                    true => Some((i, j)),
                    false => None,
                }),
            size: g.undirected_size,
        }
    }
    /// Directed edges constructor.
    #[inline]
    pub fn new_directed(g: &'a PartiallyDenseAdjacencyMatrixGraph) -> Self {
        Self {
            g,
            iter: g
                .directed_adjacency_matrix
                .indexed_iter()
                .filter_map(|((i, j), &f)| match f {
                    true => Some((i, j)),
                    false => None,
                }),
            size: g.directed_size,
        }
    }
}

impl<'a> Iterator for EdgesIterator<'a> {
    type Item = (usize, usize);

    #[inline]
    fn next(&mut self) -> Option<Self::Item> {
        self.iter.next().map(|(x, y)| {
            // Decrement inner counter.
            self.size -= 1;

            (x, y)
        })
    }

    #[inline]
    fn size_hint(&self) -> (usize, Option<usize>) {
        (self.size, Some(self.size))
    }
}

impl<'a> ExactSizeIterator for EdgesIterator<'a> {}

impl<'a> FusedIterator for EdgesIterator<'a> {}

#[allow(dead_code, clippy::type_complexity)]
pub struct AdjacentsIterator<'a> {
    g: &'a PartiallyDenseAdjacencyMatrixGraph,
    iter: FilterMap<
        Enumerate<ndarray::iter::Iter<'a, bool, Dim<[usize; 1]>>>,
        fn((usize, &bool)) -> Option<usize>,
    >,
}

impl<'a> AdjacentsIterator<'a> {
    /// General constructor.
    #[inline]
    pub fn new(g: &'a PartiallyDenseAdjacencyMatrixGraph, x: usize) -> Self {
        Self {
            g,
            iter: g
                .adjacency_matrix
                .row(x)
                .into_iter()
                .enumerate()
                .filter_map(|(i, &f)| match f {
                    true => Some(i),
                    false => None,
                }),
        }
    }
    /// Neighbours constructor.
    #[inline]
    pub fn new_undirected(g: &'a PartiallyDenseAdjacencyMatrixGraph, x: usize) -> Self {
        Self {
            g,
            iter: g
                .undirected_adjacency_matrix
                .row(x)
                .into_iter()
                .enumerate()
                .filter_map(|(i, &f)| match f {
                    true => Some(i),
                    false => None,
                }),
        }
    }
}

impl<'a> Iterator for AdjacentsIterator<'a> {
    type Item = usize;

    #[inline]
    fn next(&mut self) -> Option<Self::Item> {
        self.iter.next()
    }
}

impl<'a> FusedIterator for AdjacentsIterator<'a> {}

impl Display for PartiallyDenseAdjacencyMatrixGraph {
    fn fmt(&self, f: &mut std::fmt::Formatter<'_>) -> std::fmt::Result {
        // Write graph type.
        write!(f, "PartiallyDirectedGraph {{ ")?;
        // Write vertex set.
        write!(
            f,
            "V = {{{}}}, ",
            V!(self)
                .map(|x| format!("\"{}\"", self.get_vertex_by_index(x)))
                .join(", ")
        )?;
        // Write undirected edge set.
        write!(
            f,
            "Undirected E = {{{}}}, ",
            uE!(self)
                .map(|(x, y)| format!(
                    "(\"{}\", \"{}\")",
                    self.get_vertex_by_index(x),
                    self.get_vertex_by_index(y)
                ))
                .join(", ")
        )?;
        // Write directed edge set.
        write!(
            f,
            "Directed E = {{{}}}, ",
            dE!(self)
                .map(|(x, y)| format!(
                    "(\"{}\", \"{}\")",
                    self.get_vertex_by_index(x),
                    self.get_vertex_by_index(y)
                ))
                .join(", ")
        )?;
        // Write all edge set.
        write!(
            f,
            "E = {{{}}}",
            E!(self)
                .map(|(x, y)| format!(
                    "(\"{}\", \"{}\")",
                    self.get_vertex_by_index(x),
                    self.get_vertex_by_index(y)
                ))
                .join(", ")
        )?;
        // Write ending character.
        write!(f, " }}")
    }
}

impl Hash for PartiallyDenseAdjacencyMatrixGraph {
    #[inline]
    fn hash<H: Hasher>(&self, state: &mut H) {
        self.labels.iter().for_each(|x| x.hash(state));
        self.directed_adjacency_matrix.hash(state);
        self.undirected_adjacency_matrix.hash(state);
        self.adjacency_matrix.hash(state);
    }
}

impl BaseGraph for PartiallyDenseAdjacencyMatrixGraph {
    type Data = DenseAdjacencyMatrix;

    type Direction = directions::PartiallyDirected;

    type VerticesIter<'a> = Map<indexmap::set::Iter<'a, String>, fn(&'a String) -> &'a str>;

    type VerticesIndexIter<'a> = Range<usize>;

    type EdgesIndexIter<'a> = EdgesIterator<'a>;

    type AdjacentsIndexIter<'a> = AdjacentsIterator<'a>;

    fn new<V, I, J>(vertices: I, edges: J) -> Self
    where
        V: Into<String>,
        I: IntoIterator<Item = V>,
        J: IntoIterator<Item = (V, V)>,
    {
        // Remove duplicated vertices labels.
        let mut labels: FxIndexSet<_> = vertices.into_iter().map(|x| x.into()).collect();
        // Map edges iterator into edge list.
        let edges: EdgeList<_> = edges
            .into_iter()
            .map(|(x, y)| (x.into(), y.into()))
            .collect();
        // Add missing vertices from the edges.
        labels.extend(edges.iter().cloned().flat_map(|(x, y)| [x, y]));
        // Sort labels.
        labels.sort();

        // Compute new graph order.
        let order = labels.len();
        // Initialize skeleton adjacency matrix given graph order.
        let mut adjacency_matrix = DenseAdjacencyMatrix::from_elem((order, order), false);

        // Initialize the size.
        let mut size = 0;
        // Fill skeleton adjacency matrix given edge set.
        for (x, y) in edges {
            // Get associated vertices indices.
            let (i, j) = (
                labels.get_index_of(&x).unwrap(),
                labels.get_index_of(&y).unwrap(),
            );
            // Set edge given indices.
            if !adjacency_matrix[[i, j]] {
                // Add edge.
                adjacency_matrix[[i, j]] = true;
                adjacency_matrix[[j, i]] = true;
                // Increment size.
                size += 1;
            }
        }

        // Instantiate undirected adjacency matrix as a clone of skeleton adjacency matrix.
        let undirected_adjacency_matrix = adjacency_matrix.clone();

        // Instantiate empty directed adjacency matrix given graph order.
        let directed_adjacency_matrix = DenseAdjacencyMatrix::from_elem((order, order), false);

        // Assert if undirected adjacency matrix and skeleton matrix are symmetric
        debug_assert_eq!(undirected_adjacency_matrix, undirected_adjacency_matrix.t());
        debug_assert_eq!(adjacency_matrix, adjacency_matrix.t());

        Self {
            labels,
            undirected_adjacency_matrix,
            directed_adjacency_matrix,
            adjacency_matrix,
            undirected_size: size,
            directed_size: 0,
            size,
        }
    }

    fn empty<V, I>(labels: I) -> Self
    where
        V: Into<String>,
        I: IntoIterator<Item = V>,
    {
        // Remove duplicated vertices labels.
        let mut labels: FxIndexSet<_> = labels.into_iter().map(|x| x.into()).collect();
        // Sort labels.
        labels.sort();
        // Compute new graph order.
        let order = labels.len();

        // Initialize adjacency matrix given graph order.
        let undirected_adjacency_matrix = DenseAdjacencyMatrix::from_elem((order, order), false);
        let directed_adjacency_matrix = undirected_adjacency_matrix.clone();
        let adjacency_matrix = undirected_adjacency_matrix.clone();

        Self {
            labels,
            undirected_adjacency_matrix,
            directed_adjacency_matrix,
            adjacency_matrix,
            undirected_size: 0,
            directed_size: 0,
            size: 0,
        }
    }

    fn complete<V, I>(labels: I) -> Self
    where
        V: Into<String>,
        I: IntoIterator<Item = V>,
    {
        // Remove duplicated vertices labels.
        let mut labels: FxIndexSet<_> = labels.into_iter().map(|x| x.into()).collect();
        // Sort labels.
        labels.sort();
        // Compute new graph order.
        let order = labels.len();

        // Initialize directed adjacency matrix and undirected adjacency matrix given graph order.
        let directed_adjacency_matrix = DenseAdjacencyMatrix::from_elem((order, order), false);
        let mut undirected_adjacency_matrix = DenseAdjacencyMatrix::from_elem((order, order), true);

        // Remove self loops.
        undirected_adjacency_matrix
            .diag_mut()
            .map_inplace(|x| *x = false);

        // Instantiate skeleton adjacency matrix as a clone of undirected adjacency matrix
        let adjacency_matrix = undirected_adjacency_matrix.clone();

        // Compute size.
        let size = (order * (order.saturating_sub(1))) / 2;

        Self {
            labels,
            undirected_adjacency_matrix,
            directed_adjacency_matrix,
            adjacency_matrix,
            undirected_size: size,
            directed_size: 0,
            size,
        }
    }
    #[inline]
    fn clear(&mut self) {
        // Clear the vertices.
        self.labels.clear();
        // Clear all adjacency matrices.
        self.undirected_adjacency_matrix = Default::default();
        self.directed_adjacency_matrix = Default::default();
        self.adjacency_matrix = Default::default();
        // Clear the sizes.
        self.undirected_size = 0;
        self.directed_size = 0;
        self.size = 0;
    }

    #[inline]
    fn order(&self) -> usize {
        // Check iterator consistency.
        debug_assert_eq!(V!(self).len(), self.labels.len());
        // Assert vertex set is consistent with adjacency matrix shape.
        debug_assert_eq!(self.labels.len(), self.adjacency_matrix.nrows());

        // Assert vertex set is consistent with adjacency matrices shapes.
        debug_assert_eq!(self.labels.len(), self.undirected_adjacency_matrix.nrows());
        debug_assert_eq!(self.labels.len(), self.directed_adjacency_matrix.nrows());
        debug_assert_eq!(self.labels.len(), self.adjacency_matrix.nrows());

        // Assert adjacency matrices are square.
        debug_assert!(self.undirected_adjacency_matrix.is_square());
        debug_assert!(self.directed_adjacency_matrix.is_square());
        debug_assert!(self.adjacency_matrix.is_square());

        self.labels.len()
    }

    #[inline]
    fn get_vertices(&self) -> Self::VerticesIter<'_> {
        self.labels.iter().map(|x| x.as_str())
    }

    #[inline]
    fn get_vertex_by_index(&self, x: usize) -> &str {
        self.labels
            .get_index(x)
            .unwrap_or_else(|| panic!("No vertex with label `{x}`"))
    }

    fn add_vertex<V>(&mut self, x: V) -> usize
    where
        V: Into<String>,
    {
        // Cast vertex label.
        let x = x.into();
        // Try to insert vertex label.
        let (i, f) = self.labels.insert_full(x.clone());

        // If vertex was already present ...
        if !f {
            // ... return early.
            return i;
        }

        // Sort labels.
        self.labels.sort();

        // Assert vertex has been added.
        debug_assert!(self.labels.contains(&x));
        // Assert vertex set is still sorted.
        debug_assert!(self.labels.iter().is_sorted());

        // Get vertex index.
        let i = self.labels.get_index_of(&x).unwrap();
        // Compute the new size of adjacency matrix.
        let n = self.adjacency_matrix.nrows();

        // Allocate new adjacency matrices.
        let mut directed_adjacency_matrix = DenseAdjacencyMatrix::from_elem((n + 1, n + 1), false);
        let mut undirected_adjacency_matrix =
            DenseAdjacencyMatrix::from_elem((n + 1, n + 1), false);
        let mut adjacency_matrix = DenseAdjacencyMatrix::from_elem((n + 1, n + 1), false);
        // Compute blocks.
        let (p, q) = ([0..i, (i + 1)..(n + 1)], [0..i, i..n]);
        let (p, q) = (iproduct!(p.clone(), p), iproduct!(q.clone(), q));
        // Copy old adjacency matrix using blocks operations.
        for ((p_start, p_end), (q_start, q_end)) in p.zip(q) {
            directed_adjacency_matrix
                .slice_mut(s![p_start.clone(), p_end.clone()])
                .assign(
                    &self
                        .directed_adjacency_matrix
                        .slice(s![q_start.clone(), q_end.clone()]),
                );

            undirected_adjacency_matrix
                .slice_mut(s![p_start.clone(), p_end.clone()])
                .assign(
                    &self
                        .undirected_adjacency_matrix
                        .slice(s![q_start.clone(), q_end.clone()]),
                );

            adjacency_matrix
                .slice_mut(s![p_start, p_end])
                .assign(&self.adjacency_matrix.slice(s![q_start, q_end]));
        }
        // Replace old with new adjacency matrices.
        self.directed_adjacency_matrix = directed_adjacency_matrix;
        self.undirected_adjacency_matrix = undirected_adjacency_matrix;
        self.adjacency_matrix = adjacency_matrix;

        // Assert vertex has been added.
        debug_assert!(self.labels.contains(&x));

        // Assert vertex set is still consistent with adjacency matrices shapes.
        debug_assert_eq!(self.labels.len(), self.directed_adjacency_matrix.nrows());
        debug_assert_eq!(self.labels.len(), self.undirected_adjacency_matrix.nrows());
        debug_assert_eq!(self.labels.len(), self.adjacency_matrix.nrows());
        // Assert adjacency matrices are still square.
        debug_assert!(self.directed_adjacency_matrix.is_square());
        debug_assert!(self.undirected_adjacency_matrix.is_square());
        debug_assert!(self.adjacency_matrix.is_square());
        // Assert adjacency matrices are still symmetric.
        debug_assert_eq!(
            self.undirected_adjacency_matrix,
            self.undirected_adjacency_matrix.t()
        );
        debug_assert_eq!(self.adjacency_matrix, self.adjacency_matrix.t());

        // Return new vertex.
        i
    }

    #[inline]
    fn get_vertices_index(&self) -> Self::VerticesIndexIter<'_> {
        0..self.labels.len()
    }

    #[inline]
    fn get_vertex_index(&self, x: &str) -> usize {
        self.labels
            .get_index_of(x)
            .unwrap_or_else(|| panic!("No vertex with identifier `{x}`"))
    }

    #[inline]
    fn has_vertex_by_index(&self, x: usize) -> bool {
        // Check vertex existence.
        let f = self.labels.get_index(x).is_some();

        // Check iterator consistency.
        debug_assert_eq!(V!(self).any(|y| y == x), f);
        // Assert vertex set and vertices map are consistent.
        debug_assert_eq!(x < self.order(), f);

        f
    }

    fn del_vertex_by_index(&mut self, x: usize) -> bool {
        // Get vertex label and identifier.
        let (x, i) = (self.labels.shift_remove_index(x), x);

        // If vertex was not present ...
        if x.is_none() {
            // ... then return early.
            return false;
        }

        // Assert vertex has been removed.
        debug_assert!(!self.labels.contains(&x.unwrap()));
        // Assert vertex set is still sorted.
        debug_assert!(self.labels.iter().is_sorted());

        // Compute the new size of adjacency matrix.
        let n = self.adjacency_matrix.nrows();
        // Allocate new adjacency matrices.
        let mut directed_adjacency_matrix = DenseAdjacencyMatrix::from_elem((n - 1, n - 1), false);
        let mut undirected_adjacency_matrix =
            DenseAdjacencyMatrix::from_elem((n - 1, n - 1), false);
        let mut adjacency_matrix = DenseAdjacencyMatrix::from_elem((n - 1, n - 1), false);
        // Compute blocks.
        let (p, q) = ([0..i, i..(n - 1)], [0..i, (i + 1)..n]);
        let (p, q) = (iproduct!(p.clone(), p), iproduct!(q.clone(), q));
        // Copy old adjacency matrix using blocks operations.
        for ((p_start, p_end), (q_start, q_end)) in p.zip(q) {
            directed_adjacency_matrix
                .slice_mut(s![p_start.clone(), p_end.clone()])
                .assign(
                    &self
                        .directed_adjacency_matrix
                        .slice(s![q_start.clone(), q_end.clone()]),
                );

            undirected_adjacency_matrix
                .slice_mut(s![p_start.clone(), p_end.clone()])
                .assign(
                    &self
                        .undirected_adjacency_matrix
                        .slice(s![q_start.clone(), q_end.clone()]),
                );

            adjacency_matrix
                .slice_mut(s![p_start, p_end])
                .assign(&self.adjacency_matrix.slice(s![q_start, q_end]));
        }
        // Replace old with new adjacency matrices.
        self.directed_adjacency_matrix = directed_adjacency_matrix;
        self.undirected_adjacency_matrix = undirected_adjacency_matrix;
        self.adjacency_matrix = adjacency_matrix;

        // Assert vertex set is still consistent with adjacency matrices shapes.
        debug_assert_eq!(self.labels.len(), self.directed_adjacency_matrix.nrows());
        debug_assert_eq!(self.labels.len(), self.undirected_adjacency_matrix.nrows());
        debug_assert_eq!(self.labels.len(), self.adjacency_matrix.nrows());
        // Assert adjacency matrices are still square.
        debug_assert!(self.directed_adjacency_matrix.is_square());
        debug_assert!(self.undirected_adjacency_matrix.is_square());
        debug_assert!(self.adjacency_matrix.is_square());
        // Assert adjacency matrices are still symmetric.
        debug_assert_eq!(
            self.undirected_adjacency_matrix,
            self.undirected_adjacency_matrix.t()
        );
        debug_assert_eq!(self.adjacency_matrix, self.adjacency_matrix.t());

        true
    }
    #[inline]
    fn size(&self) -> usize {
        // Check iterator consistency.
        debug_assert_eq!(E!(self).len(), self.size);

        self.size
    }

    #[inline]
    fn get_edges_index(&self) -> Self::EdgesIndexIter<'_> {
        Self::EdgesIndexIter::new(self)
    }

    #[inline]
    fn has_edge_by_index(&self, x: usize, y: usize) -> bool {
        self.adjacency_matrix[[x, y]]
    }

    #[inline]
    fn add_edge_by_index(&mut self, x: usize, y: usize) -> bool {
        // If edge already exists ...
        if self.adjacency_matrix[[x, y]] {
            // ... return early.
            return false;
        }

        // Add edge.
        self.undirected_adjacency_matrix[[x, y]] = true;
        self.undirected_adjacency_matrix[[y, x]] = true;

        self.adjacency_matrix[[x, y]] = true;
        self.adjacency_matrix[[y, x]] = true;

        // Increment sizes.
        self.size += 1;
        self.undirected_size += 1;

        // Assert adjacency matrices are still consistent.
        debug_assert_eq!(
            self.undirected_adjacency_matrix[[x, y]],
            self.undirected_adjacency_matrix[[y, x]]
        );
        debug_assert_eq!(self.adjacency_matrix[[x, y]], self.adjacency_matrix[[y, x]]);

        debug_assert_eq!(
            self.undirected_adjacency_matrix[[x, y]],
            self.adjacency_matrix[[x, y]]
        );
        // Assert size counter and adjacency matrices are still consistent.
        debug_assert_eq!(
            self.undirected_size,
            self.undirected_adjacency_matrix
                .indexed_iter()
                .filter_map(|((i, j), &f)| match i <= j {
                    true => Some(f as usize),
                    false => None,
                })
                .sum::<usize>()
        );

        debug_assert_eq!(
            self.directed_size,
            self.directed_adjacency_matrix
                .iter()
                .map(|&f| f as usize)
                .sum::<usize>()
        );

        debug_assert_eq!(
            self.size,
            self.adjacency_matrix
                .indexed_iter()
                .filter_map(|((i, j), &f)| match i <= j {
                    true => Some(f as usize),
                    false => None,
                })
                .sum::<usize>()
        );

        true
    }

    #[inline]
    fn del_edge_by_index(&mut self, x: usize, y: usize) -> bool {
        if !self.has_edge_by_index(x, y) {
            return false;
        }
        match self.has_undirected_edge_by_index(x, y) {
            true => {
                // Remove edge from undirected adjacency matrix.
                self.undirected_adjacency_matrix[[x, y]] = false;
                self.undirected_adjacency_matrix[[y, x]] = false;
                // Decrement undirected size.
                self.undirected_size -= 1;
            }
            _ => {
                // Remove edge from directed adjacency matrix.
                self.directed_adjacency_matrix[[x, y]] = false;
                self.directed_adjacency_matrix[[y, x]] = false;
                // Decrement directed size.
                self.directed_size -= 1;
            }
        };

        // Remove edge from skeleton matrix.

        self.adjacency_matrix[[x, y]] = false;
        self.adjacency_matrix[[y, x]] = false;

        // Decrement size.
        self.size -= 1;

        // Assert adjacency matrices are still consistent.
        debug_assert_eq!(
            self.undirected_adjacency_matrix[[x, y]],
            self.undirected_adjacency_matrix[[y, x]]
        );
        debug_assert_eq!(self.adjacency_matrix[[x, y]], self.adjacency_matrix[[y, x]]);

        debug_assert_eq!(
            self.undirected_adjacency_matrix[[x, y]],
            self.adjacency_matrix[[x, y]]
        );

        debug_assert_eq!(
            self.directed_adjacency_matrix[[x, y]],
            self.adjacency_matrix[[x, y]]
        );
        // Assert size counter and adjacency matrices are still consistent.
        debug_assert_eq!(
            self.undirected_size,
            self.undirected_adjacency_matrix
                .indexed_iter()
                .filter_map(|((i, j), &f)| match i <= j {
                    true => Some(f as usize),
                    false => None,
                })
                .sum::<usize>()
        );

        debug_assert_eq!(
            self.directed_size,
            self.directed_adjacency_matrix
                .iter()
                .map(|&f| f as usize)
                .sum::<usize>()
        );

        debug_assert_eq!(
            self.size,
            self.adjacency_matrix
                .indexed_iter()
                .filter_map(|((i, j), &f)| match i <= j {
                    true => Some(f as usize),
                    false => None,
                })
                .sum::<usize>()
        );

        true
    }

    #[inline]
    fn get_adjacents_index(&self, x: usize) -> Self::AdjacentsIndexIter<'_> {
        Self::AdjacentsIndexIter::new(self, x)
    }

    #[inline]
    fn is_adjacent_by_index(&self, x: usize, y: usize) -> bool {
        // Check using has_edge.
        let f = self.has_edge_by_index(x, y);

        // Check iterator consistency.
        debug_assert_eq!(Adj!(self, x).any(|z| z == y), f);

        f
    }
}

/* Implement DefaultGraph trait. */
impl Default for PartiallyDenseAdjacencyMatrixGraph {
    #[inline]
    fn default() -> Self {
        Self {
            labels: Default::default(),
            undirected_adjacency_matrix: DenseAdjacencyMatrix::from_elem((0, 0), false),
            directed_adjacency_matrix: DenseAdjacencyMatrix::from_elem((0, 0), false),
            adjacency_matrix: DenseAdjacencyMatrix::from_elem((0, 0), false),
            undirected_size: 0,
            directed_size: 0,
            size: 0,
        }
    }
}

/* Implement TryFrom traits. */
impl<V> From<EdgeList<V>> for PartiallyDenseAdjacencyMatrixGraph
where
    V: Into<String>,
{
    #[inline]
    fn from(edge_list: EdgeList<V>) -> Self {
        Self::new([], edge_list)
    }
}

impl<V> From<AdjacencyList<V>> for PartiallyDenseAdjacencyMatrixGraph
where
    V: Clone + Into<String>,
{
    fn from(adjacency_list: AdjacencyList<V>) -> Self {
        // Map into vertices.
        let vertices = adjacency_list.keys().cloned().collect_vec();
        // Map into edges.
        let edges = adjacency_list
            .into_iter()
            .flat_map(|(x, ys)| std::iter::repeat(x).take(ys.len()).zip(ys.into_iter()));

        Self::new(vertices, edges)
    }
}

impl From<UndirectedDenseAdjacencyMatrixGraph> for PartiallyDenseAdjacencyMatrixGraph {
    fn from(undirected_graph: UndirectedDenseAdjacencyMatrixGraph) -> Self {
        let vertices: Vec<_> = undirected_graph.get_vertices().collect();
        let edges: EdgeList<_> = undirected_graph
            .get_edges_index()
            .map(|(x, y)| {
                (
                    undirected_graph.get_vertex_by_index(x),
                    undirected_graph.get_vertex_by_index(y),
                )
            })
            .collect();
        Self::new(vertices, edges)
    }
}

impl From<DirectedDenseAdjacencyMatrixGraph> for PartiallyDenseAdjacencyMatrixGraph {
    fn from(directed_graph: DirectedDenseAdjacencyMatrixGraph) -> Self {
        let vertices: Vec<_> = directed_graph.get_vertices().collect();
        let edges: EdgeList<_> = directed_graph
            .get_edges_index()
            .map(|(x, y)| {
                (
                    directed_graph.get_vertex_by_index(x),
                    directed_graph.get_vertex_by_index(y),
                )
            })
            .collect();
        Self::new_pagraph(vertices, [], edges)
    }
}

impl<V, I> From<(I, DenseAdjacencyMatrix)> for PartiallyDenseAdjacencyMatrixGraph
where
    V: Into<String>,
    I: IntoIterator<Item = V>,
{
    fn from((vertices, adjacency_matrix): (I, DenseAdjacencyMatrix)) -> Self {
        // Remove duplicated vertices labels.
        let mut labels: FxIndexSet<_> = vertices.into_iter().map(|x| x.into()).collect();
        // Sort labels.
        labels.sort();
        // Compute order
        let order = labels.len();
        // Check if vertex set is not consistent with given adjacency matrix.
        if order != adjacency_matrix.nrows() {
            panic!("Matrix must be consistent with inputs");
        }
        // Check if adjacency matrix is not square.
        if !adjacency_matrix.is_square() {
            panic!("Matrix must be square");
        }
        // Check if adjacency matrix is symmetric
        if adjacency_matrix != adjacency_matrix.t() {
            panic!("Matrix must be symmetric");
        }

        // Cast to standard memory layout (i.e. C layout), if not already.
        let adjacency_matrix = adjacency_matrix.as_standard_layout().into_owned();

        // Compute size.
        let size = adjacency_matrix.mapv(|f| f as usize).sum();

        Self {
            labels,
            directed_adjacency_matrix: DenseAdjacencyMatrix::from_elem((order, order), false),
            undirected_adjacency_matrix: adjacency_matrix.clone(),
            adjacency_matrix,
            undirected_size: size,
            directed_size: 0,
            size,
        }
    }
}

impl<V> From<(EdgeList<V>, EdgeList<V>)> for PartiallyDenseAdjacencyMatrixGraph
where
    V: Into<String>,
{
    #[inline]
    fn from((undirected_edges, directed_edges): (EdgeList<V>, EdgeList<V>)) -> Self {
        Self::new_pagraph([], undirected_edges, directed_edges)
    }
}

impl<V> From<(AdjacencyList<V>, AdjacencyList<V>)> for PartiallyDenseAdjacencyMatrixGraph
where
    V: Clone + Into<String>,
{
    fn from(
        (undirected_adjacency_list, directed_adjacency_list): (AdjacencyList<V>, AdjacencyList<V>),
    ) -> Self {
        // Map into vertices.
        let mut vertices = undirected_adjacency_list.keys().cloned().collect_vec();
        vertices.append(&mut directed_adjacency_list.keys().cloned().collect_vec());
        // Map into edges.
        let undirected_edges = undirected_adjacency_list
            .into_iter()
            .flat_map(|(x, ys)| std::iter::repeat(x).take(ys.len()).zip(ys.into_iter()));
        let directed_edges = directed_adjacency_list
            .into_iter()
            .flat_map(|(x, ys)| std::iter::repeat(x).take(ys.len()).zip(ys.into_iter()));

        Self::new_pagraph(vertices, undirected_edges, directed_edges)
    }
}

impl<V, I> From<(I, DenseAdjacencyMatrix, DenseAdjacencyMatrix)>
    for PartiallyDenseAdjacencyMatrixGraph
where
    V: Into<String>,
    I: IntoIterator<Item = V>,
{
    fn from(
        (vertices, undirected_adjacency_matrix, directed_adjacency_matrix): (
            I,
            DenseAdjacencyMatrix,
            DenseAdjacencyMatrix,
        ),
    ) -> Self {
        // Remove duplicated vertices labels.
        let mut labels: FxIndexSet<_> = vertices.into_iter().map(|x| x.into()).collect();
        // Sort labels.
        labels.sort();
        // Compute order
        let order = labels.len();
        // Check if vertex set is not consistent with given undirected adjacency matrix.
        if order != undirected_adjacency_matrix.nrows() {
            panic!("Matrix must be consistent with inputs");
        }
        // Check if undirected adjacency matrix is not square.
        if !undirected_adjacency_matrix.is_square() {
            panic!("Matrix must be square");
        }
        // Check if adjacency matrices have consistent dimensions.
        if undirected_adjacency_matrix.dim() != directed_adjacency_matrix.dim() {
            panic!("Matrix must be consistent with inputs");
        }
        // Check if undirected adjacency matrix is symmetric.
        if undirected_adjacency_matrix != undirected_adjacency_matrix.t() {
            panic!("Matrix must be symmetric");
        }

        // Check if adjacency matrices don't overlap.
        if (&undirected_adjacency_matrix & &directed_adjacency_matrix)
            .iter()
            .any(|x| *x)
        {
            panic!("Graph can only have one edge type between two nodes");
        }
        // Cast to standard memory layout (i.e. C layout), if not already.
        let adjacency_matrix = &undirected_adjacency_matrix
            | &directed_adjacency_matrix
            | directed_adjacency_matrix.t();
        let undirected_adjacency_matrix = undirected_adjacency_matrix
            .as_standard_layout()
            .into_owned();
        let directed_adjacency_matrix = directed_adjacency_matrix.as_standard_layout().into_owned();

        // Compute sizes.
        let undirected_size = undirected_adjacency_matrix
            .indexed_iter()
            .map(|((i, j), &f)| if i <= j { f as usize } else { 0 })
            .sum();
        let directed_size = directed_adjacency_matrix
            .iter()
            .map(|&f| f as usize)
            .sum::<usize>();
        let size = adjacency_matrix
            .indexed_iter()
            .map(|((i, j), &f)| if i <= j { f as usize } else { 0 })
            .sum();

        Self {
            labels,
            directed_adjacency_matrix,
            undirected_adjacency_matrix,
            adjacency_matrix,
            undirected_size,
            directed_size,
            size,
        }
    }
}

/* Implement Into traits. */

#[allow(clippy::from_over_into)]
impl Into<EdgeList<String>> for PartiallyDenseAdjacencyMatrixGraph {
    fn into(self) -> EdgeList<String> {
        E!(self)
            .map(|(x, y)| {
                (
                    self.get_vertex_by_index(x).into(),
                    self.get_vertex_by_index(y).into(),
                )
            })
            .collect()
    }
}

#[allow(clippy::from_over_into)]
impl Into<AdjacencyList<String>> for PartiallyDenseAdjacencyMatrixGraph {
    fn into(self) -> AdjacencyList<String> {
        V!(self)
            .map(|x| {
                (
                    self.get_vertex_by_index(x).into(),
                    iter_set::union(Ne!(self, x), Ch!(self, x))
                        .map(|y| self.get_vertex_by_index(y).into())
                        .collect(),
                )
            })
            .collect()
    }
}

#[allow(clippy::from_over_into)]
impl Into<(FxIndexSet<String>, DenseAdjacencyMatrix)> for PartiallyDenseAdjacencyMatrixGraph {
    #[inline]
    fn into(self) -> (FxIndexSet<String>, DenseAdjacencyMatrix) {
        (self.labels, self.adjacency_matrix)
    }
}

#[allow(clippy::from_over_into)]
impl Into<(EdgeList<String>, EdgeList<String>)> for PartiallyDenseAdjacencyMatrixGraph {
    fn into(self) -> (EdgeList<String>, EdgeList<String>) {
        (
            uE!(self)
                .map(|(x, y)| {
                    (
                        self.get_vertex_by_index(x).into(),
                        self.get_vertex_by_index(y).into(),
                    )
                })
                .collect(),
            uE!(self)
                .map(|(x, y)| {
                    (
                        self.get_vertex_by_index(x).into(),
                        self.get_vertex_by_index(y).into(),
                    )
                })
                .collect(),
        )
    }
}

#[allow(clippy::from_over_into)]
impl Into<(AdjacencyList<String>, AdjacencyList<String>)> for PartiallyDenseAdjacencyMatrixGraph {
    fn into(self) -> (AdjacencyList<String>, AdjacencyList<String>) {
        let ch_map = V!(self)
            .map(|x| {
                (
                    self.get_vertex_by_index(x).into(),
                    Ch!(self, x)
                        .map(|y| self.get_vertex_by_index(y).into())
                        .collect(),
                )
            })
            .collect();

        let ne_map = V!(self)
            .map(|x| {
                (
                    self.get_vertex_by_index(x).into(),
                    Ne!(self, x)
                        .map(|y| self.get_vertex_by_index(y).into())
                        .collect(),
                )
            })
            .collect();
        (ch_map, ne_map)
    }
}

#[allow(clippy::from_over_into)]
impl
    Into<(
        FxIndexSet<String>,
        DenseAdjacencyMatrix,
        DenseAdjacencyMatrix,
    )> for PartiallyDenseAdjacencyMatrixGraph
{
    #[inline]
    fn into(
        self,
    ) -> (
        FxIndexSet<String>,
        DenseAdjacencyMatrix,
        DenseAdjacencyMatrix,
    ) {
        (
            self.labels,
            self.undirected_adjacency_matrix,
            self.directed_adjacency_matrix,
        )
    }
}

/* Implement PartialOrdGraph trait. */
impl PartialEq for PartiallyDenseAdjacencyMatrixGraph {
    #[inline]
    fn eq(&self, other: &Self) -> bool {
        // Check that V(\mathcal{G}) == V(\mathcal{H}) && E(\mathcal{G}) == E(\mathcal{H}).
        let labels: bool = self.labels.eq(&other.labels);
        let undirected: bool = self
            .undirected_adjacency_matrix
            .eq(&other.undirected_adjacency_matrix);
        let directed: bool = self
            .directed_adjacency_matrix
            .eq(&other.directed_adjacency_matrix);
        labels && undirected && directed
    }
}

impl Eq for PartiallyDenseAdjacencyMatrixGraph {}

impl PartialOrd for PartiallyDenseAdjacencyMatrixGraph {
    fn partial_cmp(&self, other: &Self) -> Option<Ordering> {
        // Compare vertices sets.
        let partial_cmp = iter_set::cmp(
            V!(self).map(|x| self.get_vertex_by_index(x)),
            V!(other).map(|x| other.get_vertex_by_index(x)),
        );
        // If the vertices sets are comparable ...
        partial_cmp.and_then(|vertices| {
            // ... compare undirected edges sets.
            let partial_cmp = iter_set::cmp(
                uE!(self).map(|(x, y)| (self.get_vertex_by_index(x), self.get_vertex_by_index(y))),
                uE!(other)
                    .map(|(x, y)| (other.get_vertex_by_index(x), other.get_vertex_by_index(y))),
            );
            // If the undirected edges sets are comparable ...
            partial_cmp.and_then(|undirected_edges| {
                // ... compare directed edges sets.
                let partial_cmp = iter_set::cmp(
                    dE!(self)
                        .map(|(x, y)| (self.get_vertex_by_index(x), self.get_vertex_by_index(y))),
                    dE!(other)
                        .map(|(x, y)| (other.get_vertex_by_index(x), other.get_vertex_by_index(y))),
                );
                // If also the directed edges sets are comparable ...
                partial_cmp.and_then(|directed_edges| {
                    // ... then return ordering
                    match (vertices, undirected_edges, directed_edges) {
                        (_, Ordering::Greater, Ordering::Less) => None,
                        (_, Ordering::Less, Ordering::Greater) => None,
                        (Ordering::Greater, _, Ordering::Less) => None,
                        (Ordering::Less, _, Ordering::Greater) => None,
                        (Ordering::Greater, Ordering::Greater, _) => Some(Ordering::Greater),
                        (Ordering::Less, Ordering::Less, _) => Some(Ordering::Less),
                        (Ordering::Equal, Ordering::Equal, _) => Some(directed_edges),
                        (Ordering::Less, Ordering::Equal, _) => Some(Ordering::Less),
                        (Ordering::Equal, Ordering::Less, _) => Some(Ordering::Less),
                        (Ordering::Greater, Ordering::Equal, _) => Some(Ordering::Greater),
                        (Ordering::Equal, Ordering::Greater, _) => Some(Ordering::Greater),
                        _ => None,
                    }
                })
            })
        })
    }
}

impl PartialOrdGraph for PartiallyDenseAdjacencyMatrixGraph {}

/* Implement SubGraph trait. */
impl SubGraph for PartiallyDenseAdjacencyMatrixGraph {
    fn subgraph<I, J>(&self, vertices: I, edges: J) -> Self
    where
        I: IntoIterator<Item = usize>,
        J: IntoIterator<Item = (usize, usize)>,
    {
        // Initialize new indices.
        let mut indices = vec![false; self.order()];
        // Add the required vertices.
        for x in vertices {
            indices[x] = true;
        }

        // Initialize a new skeleton adjacency matrix.
        let mut adjacency_matrix = Self::Data::from_elem(self.adjacency_matrix.dim(), false);
        // Fill the adjacency matrix.
        for (x, y) in edges {
            // Add the edge.
            adjacency_matrix[[x, y]] = true;
            adjacency_matrix[[y, x]] = true;
            // Add the vertices.
            indices[x] = true;
            indices[y] = true;
        }

        // Map the indices.
        let indices = indices
            .into_iter()
            .enumerate()
            .filter_map(|(i, f)| match f {
                true => Some(i),
                false => None,
            })
            .collect_vec();

        // Get minor of matrix.
        let adjacency_matrix = adjacency_matrix
            .select(Axis(0), &indices)
            .select(Axis(1), &indices);

        // Initialize undirected and directed adjacences submatrices ...
        let mut undirected_adjacency_matrix = self
            .undirected_adjacency_matrix
            .select(Axis(0), &indices)
            .select(Axis(1), &indices);

        let mut directed_adjacency_matrix = self
            .directed_adjacency_matrix
            .select(Axis(0), &indices)
            .select(Axis(1), &indices);

        // ... and filter their elements based on skeleton adjacency matrix
        undirected_adjacency_matrix = undirected_adjacency_matrix & adjacency_matrix.clone();
        directed_adjacency_matrix = directed_adjacency_matrix & adjacency_matrix.clone();

        // Get vertices labels.
        let vertices = indices.into_iter().map(|x| self.get_vertex_by_index(x));

        // Assert vertex set is still consistent with adjacency matrix shape.
        debug_assert_eq!(vertices.len(), adjacency_matrix.nrows());
        // Assert adjacency matrix is still square.
        debug_assert!(adjacency_matrix.is_square());
        // Assert matrix dimensions are still consistent
        debug_assert!(undirected_adjacency_matrix.dim() == adjacency_matrix.dim());
        debug_assert!(directed_adjacency_matrix.dim() == adjacency_matrix.dim());

        // Build subgraph from vertices and adjacency matrix.
        Self::from((
            vertices,
            undirected_adjacency_matrix,
            directed_adjacency_matrix,
        ))
    }

    fn subgraph_by_vertices<I>(&self, vertices: I) -> Self
    where
        I: IntoIterator<Item = usize>,
    {
        // Remove duplicated vertices identifiers.
        let indices: FxIndexSet<_> = vertices.into_iter().collect();
        // Cast to vector of indices.
        let indices = indices.into_iter().collect_vec();

        // Get minor of matrices.
        let undirected_adjacency_matrix = self
            .undirected_adjacency_matrix
            .select(Axis(0), &indices)
            .select(Axis(1), &indices);
        let directed_adjacency_matrix = self
            .directed_adjacency_matrix
            .select(Axis(0), &indices)
            .select(Axis(1), &indices);
        let adjacency_matrix = self
            .adjacency_matrix
            .select(Axis(0), &indices)
            .select(Axis(1), &indices);

        // Get vertices labels.
        let vertices = indices.into_iter().map(|x| self.get_vertex_by_index(x));

        // Assert vertex set is still consistent with adjacency matrix shape.
        debug_assert_eq!(vertices.len(), adjacency_matrix.nrows());
        // Assert adjacency matrix is still square.
        debug_assert!(adjacency_matrix.is_square());
        // Assert matrix dimensions are still consistent
        debug_assert!(undirected_adjacency_matrix.dim() == adjacency_matrix.dim());
        debug_assert!(directed_adjacency_matrix.dim() == adjacency_matrix.dim());

        // Build subgraph from vertices and adjacency matrix.
        Self::from((
            vertices,
            undirected_adjacency_matrix,
            directed_adjacency_matrix,
        ))
    }

    fn subgraph_by_edges<J>(&self, edges: J) -> Self
    where
        J: IntoIterator<Item = (usize, usize)>,
    {
        // Initialize new indices.
        let mut indices = vec![false; self.order()];

        // Initialize a new adjacency matrix.
        let mut adjacency_matrix = Self::Data::from_elem(self.adjacency_matrix.dim(), false);
        // Fill the adjacency matrix.
        for (x, y) in edges {
            // Add the edge.
            adjacency_matrix[[x, y]] = true;
            adjacency_matrix[[y, x]] = true;
            // Add the vertices.
            indices[x] = true;
            indices[y] = true;
        }

        // Map the indices.
        let indices = indices
            .into_iter()
            .enumerate()
            .filter_map(|(i, f)| match f {
                true => Some(i),
                false => None,
            })
            .collect_vec();

        // Get minor of matrix.
        let adjacency_matrix = adjacency_matrix
            .select(Axis(0), &indices)
            .select(Axis(1), &indices);

        // Initialize undirected and directed adjacences submatrices ...
        let mut undirected_adjacency_matrix = self
            .undirected_adjacency_matrix
            .select(Axis(0), &indices)
            .select(Axis(1), &indices);

        let mut directed_adjacency_matrix = self
            .directed_adjacency_matrix
            .select(Axis(0), &indices)
            .select(Axis(1), &indices);

        // ... and filter their elements based on skeleton adjacency matrix
        undirected_adjacency_matrix = undirected_adjacency_matrix & adjacency_matrix.clone();
        directed_adjacency_matrix = directed_adjacency_matrix & adjacency_matrix.clone();

        // Get vertices labels.
        let vertices = indices.into_iter().map(|x| self.get_vertex_by_index(x));

        // Assert vertex set is still consistent with adjacency matrix shape.
        debug_assert_eq!(vertices.len(), adjacency_matrix.nrows());
        // Assert adjacency matrix is still square.
        debug_assert!(adjacency_matrix.is_square());
        // Assert matrix dimensions are still consistent
        debug_assert!(undirected_adjacency_matrix.dim() == adjacency_matrix.dim());
        debug_assert!(directed_adjacency_matrix.dim() == adjacency_matrix.dim());

        // Build subgraph from vertices and adjacency matrix.
        Self::from((
            vertices,
            undirected_adjacency_matrix,
            directed_adjacency_matrix,
        ))
    }
}

/* Implement UndirectedGraph trait. */
impl UndirectedGraph for PartiallyDenseAdjacencyMatrixGraph {
    type UndirectedEdgesIndexIter<'a> = EdgesIterator<'a>;
    type NeighborsIndexIter<'a> = Self::AdjacentsIndexIter<'a>;

    #[inline]
    fn size_of_maximal_undirected_subgraph(&self) -> usize {
        self.undirected_size
    }

    #[inline]
    fn get_undirected_edges_index(&self) -> Self::UndirectedEdgesIndexIter<'_> {
        Self::UndirectedEdgesIndexIter::new_undirected(self)
    }

    #[inline]
    fn get_neighbors_by_index(&self, x: usize) -> Self::NeighborsIndexIter<'_> {
        Self::NeighborsIndexIter::new_undirected(self, x)
    }

    #[inline]
    fn is_neighbor_by_index(&self, x: usize, y: usize) -> bool {
        self.undirected_adjacency_matrix[[x, y]]
    }

    #[inline]
    fn has_undirected_edge_by_index(&self, x: usize, y: usize) -> bool {
        self.undirected_adjacency_matrix[[x, y]]
    }

    #[inline]
    fn get_degree_by_index(&self, x: usize) -> usize {
        // Compute degree.
        let d = self
            .undirected_adjacency_matrix
            .row(x)
            .mapv(|f| f as usize)
            .sum();

        // Check iterator consistency.
        debug_assert_eq!(Adj!(self, x).count(), d);

        d
    }
    #[inline]
    fn add_undirected_edge_by_index(&mut self, x: usize, y: usize) -> bool {
        // If edge already exists ...
        if self.adjacency_matrix[[x, y]] {
            debug_assert!(self.adjacency_matrix[[x, y]] == self.adjacency_matrix[[y, x]]);
            // ... return early.
            return false;
        }
        // Add edge.
        self.undirected_adjacency_matrix[[x, y]] = true;
        self.undirected_adjacency_matrix[[y, x]] = true;
        self.adjacency_matrix[[x, y]] = true;
        self.adjacency_matrix[[y, x]] = true;

        // Increment sizes.
        self.undirected_size += 1;
        self.size += 1;

        // Assert adjacency matrices are still consistent.
        debug_assert_eq!(
            self.undirected_adjacency_matrix[[x, y]],
            self.undirected_adjacency_matrix[[y, x]]
        );
        debug_assert_eq!(
            self.undirected_adjacency_matrix[[x, y]],
            self.adjacency_matrix[[x, y]]
        );
        // Assert adjacency matrices are still consistent.
        debug_assert_eq!(self.adjacency_matrix[[x, y]], self.adjacency_matrix[[y, x]]);
        // Assert size counter and adjacency matrices are still consistent.
        debug_assert_eq!(
            self.undirected_size,
            self.undirected_adjacency_matrix
                .indexed_iter()
                .filter_map(|((i, j), &f)| match i <= j {
                    true => Some(f as usize),
                    false => None,
                })
                .sum::<usize>()
        );
        debug_assert_eq!(
            self.directed_size,
            self.directed_adjacency_matrix
                .iter()
                .map(|&f| f as usize)
                .sum::<usize>()
        );
        debug_assert_eq!(
            self.size,
            self.adjacency_matrix
                .indexed_iter()
                .filter_map(|((i, j), &f)| match i <= j {
                    true => Some(f as usize),
                    false => None,
                })
                .sum::<usize>()
        );

        true
    }
}

/* Implement DirectedGraph trait. */

#[allow(dead_code, clippy::type_complexity)]
pub struct AncestorsIterator<'a> {
    g: &'a PartiallyDenseAdjacencyMatrixGraph,
    iter: FilterMap<
        Enumerate<<ArrayBase<OwnedRepr<bool>, Dim<[usize; 1]>> as IntoIterator>::IntoIter>,
        fn((usize, bool)) -> Option<usize>,
    >,
}

impl<'a> AncestorsIterator<'a> {
    /// Constructor.
    pub fn new(g: &'a PartiallyDenseAdjacencyMatrixGraph, x: usize) -> Self {
        Self {
            g,
            iter: {
                // Get underlying directed adjacency matrix.
                let directed_adjacency_matrix = &g.directed_adjacency_matrix;
                // Initialize previous solution.
                let mut prev = Array1::from_elem((directed_adjacency_matrix.ncols(),), false);
                // Get current ancestors set, i.e. parents set.
                let mut curr = directed_adjacency_matrix.column(x).to_owned();

                // Check stopping criterion.
                while curr != prev {
                    // Update previous.
                    prev.assign(&curr);
                    // Select current parents.
                    let next = directed_adjacency_matrix & &curr;
                    // Collapse new parents.
                    let next = next.fold_axis(Axis(1), false, |acc, f| acc | f);
                    // Accumulate new parents.
                    curr = curr | next;
                }

                curr.into_iter().enumerate().filter_map(|(x, f)| match f {
                    true => Some(x),
                    false => None,
                })
            },
        }
    }
}

impl<'a> Iterator for AncestorsIterator<'a> {
    type Item = usize;

    #[inline]
    fn next(&mut self) -> Option<Self::Item> {
        self.iter.next()
    }
}

impl<'a> FusedIterator for AncestorsIterator<'a> {}

#[allow(dead_code, clippy::type_complexity)]
pub struct ParentsIterator<'a> {
    g: &'a PartiallyDenseAdjacencyMatrixGraph,
    iter: FilterMap<
        Enumerate<ndarray::iter::Iter<'a, bool, Dim<[usize; 1]>>>,
        fn((usize, &bool)) -> Option<usize>,
    >,
}

impl<'a> ParentsIterator<'a> {
    /// Constructor.
    #[inline]
    pub fn new(g: &'a PartiallyDenseAdjacencyMatrixGraph, x: usize) -> Self {
        Self {
            g,
            iter: g
                .directed_adjacency_matrix
                .column(x)
                .into_iter()
                .enumerate()
                .filter_map(|(i, &f)| match f {
                    true => Some(i),
                    false => None,
                }),
        }
    }
}

impl<'a> Iterator for ParentsIterator<'a> {
    type Item = usize;

    #[inline]
    fn next(&mut self) -> Option<Self::Item> {
        self.iter.next()
    }
}

impl<'a> FusedIterator for ParentsIterator<'a> {}

#[allow(dead_code, clippy::type_complexity)]
pub struct ChildrenIterator<'a> {
    g: &'a PartiallyDenseAdjacencyMatrixGraph,
    iter: FilterMap<
        Enumerate<ndarray::iter::Iter<'a, bool, Dim<[usize; 1]>>>,
        fn((usize, &bool)) -> Option<usize>,
    >,
}

impl<'a> ChildrenIterator<'a> {
    /// Constructor.
    #[inline]
    pub fn new(g: &'a PartiallyDenseAdjacencyMatrixGraph, x: usize) -> Self {
        Self {
            g,
            iter: g
                .directed_adjacency_matrix
                .row(x)
                .into_iter()
                .enumerate()
                .filter_map(|(i, &f)| match f {
                    true => Some(i),
                    false => None,
                }),
        }
    }
}

impl<'a> Iterator for ChildrenIterator<'a> {
    type Item = usize;

    #[inline]
    fn next(&mut self) -> Option<Self::Item> {
        self.iter.next()
    }
}

impl<'a> FusedIterator for ChildrenIterator<'a> {}

#[allow(dead_code, clippy::type_complexity)]
pub struct DescendantsIterator<'a> {
    g: &'a PartiallyDenseAdjacencyMatrixGraph,
    iter: FilterMap<
        Enumerate<<ArrayBase<OwnedRepr<bool>, Dim<[usize; 1]>> as IntoIterator>::IntoIter>,
        fn((usize, bool)) -> Option<usize>,
    >,
}

impl<'a> DescendantsIterator<'a> {
    /// Constructor.
    pub fn new(g: &'a PartiallyDenseAdjacencyMatrixGraph, x: usize) -> Self {
        Self {
            g,
            iter: {
                // Get underlying directed adjacency matrix.
                let directed_adjacency_matrix = &g.directed_adjacency_matrix;
                // Initialize previous solution.
                let mut prev = Array1::from_elem((directed_adjacency_matrix.ncols(),), false);
                // Get current ancestors set, i.e. parents set.
                let mut curr = directed_adjacency_matrix.row(x).to_owned();

                // Check stopping criterion.
                while curr != prev {
                    // Update previous.
                    prev.assign(&curr);
                    // Select current parents.
                    let next = &directed_adjacency_matrix.t() & &curr;
                    // Collapse new parents.
                    let next = next.fold_axis(Axis(1), false, |acc, f| acc | f);
                    // Accumulate new parents.
                    curr = curr | next;
                }

                curr.into_iter().enumerate().filter_map(|(x, f)| match f {
                    true => Some(x),
                    false => None,
                })
            },
        }
    }
}

impl<'a> Iterator for DescendantsIterator<'a> {
    type Item = usize;

    #[inline]
    fn next(&mut self) -> Option<Self::Item> {
        self.iter.next()
    }
}

impl<'a> FusedIterator for DescendantsIterator<'a> {}

impl DirectedGraph for PartiallyDenseAdjacencyMatrixGraph {
    type DirectedEdgesIndexIter<'a> = EdgesIterator<'a>;

    type AncestorsIndexIter<'a> = AncestorsIterator<'a>;

    type ParentsIndexIter<'a> = ParentsIterator<'a>;

    type ChildrenIndexIter<'a> = ChildrenIterator<'a>;

    type DescendantsIndexIter<'a> = DescendantsIterator<'a>;

    #[inline]
    fn size_of_maximal_directed_subgraph(&self) -> usize {
        self.directed_size
    }

    #[inline]
    fn get_directed_edges_index(&self) -> Self::DirectedEdgesIndexIter<'_> {
        Self::DirectedEdgesIndexIter::new_directed(self)
    }

    #[inline]
    fn get_ancestors_by_index(&self, x: usize) -> Self::AncestorsIndexIter<'_> {
        Self::AncestorsIndexIter::new(self, x)
    }

    #[inline]
    fn get_parents_by_index(&self, x: usize) -> Self::ParentsIndexIter<'_> {
        Self::ParentsIndexIter::new(self, x)
    }

    #[inline]
    fn is_parent_by_index(&self, x: usize, y: usize) -> bool {
        self.directed_adjacency_matrix[[y, x]]
    }

    #[inline]
    fn get_children_by_index(&self, x: usize) -> Self::ChildrenIndexIter<'_> {
        Self::ChildrenIndexIter::new(self, x)
    }

    #[inline]
    fn is_child_by_index(&self, x: usize, y: usize) -> bool {
        self.directed_adjacency_matrix[[x, y]]
    }

    #[inline]
    fn get_descendants_by_index(&self, x: usize) -> Self::DescendantsIndexIter<'_> {
        Self::DescendantsIndexIter::new(self, x)
    }

    #[inline]
    fn has_directed_edge_by_index(&self, x: usize, y: usize) -> bool {
        self.directed_adjacency_matrix[[x, y]]
    }

    #[inline]
    fn get_in_degree_by_index(&self, x: usize) -> usize {
        // Compute in-degree.
        let d = self
            .directed_adjacency_matrix
            .column(x)
            .mapv(|f| f as usize)
            .sum();

        // Check iterator consistency.
        debug_assert_eq!(Pa!(self, x).count(), d);

        d
    }

    #[inline]
    fn get_out_degree_by_index(&self, x: usize) -> usize {
        // Compute out-degree.
        let d = self
            .directed_adjacency_matrix
            .row(x)
            .mapv(|f| f as usize)
            .sum();

        // Check iterator consistency.
        debug_assert_eq!(Ch!(self, x).count(), d);

        d
    }

    #[inline]
    fn add_directed_edge_by_index(&mut self, x: usize, y: usize) -> bool {
        // If edge already exists ...
        if self.adjacency_matrix[[x, y]] {
            debug_assert!(self.adjacency_matrix[[x, y]] == self.adjacency_matrix[[y, x]]);
            // ... return early.
            return false;
        } // Add edge.
        self.directed_adjacency_matrix[[x, y]] = true;
        self.adjacency_matrix[[x, y]] = true;
        self.adjacency_matrix[[y, x]] = true;

        // Increment size.
        self.directed_size += 1;
        self.size += 1;
        debug_assert_eq!(
            self.directed_adjacency_matrix[[x, y]],
            self.adjacency_matrix[[x, y]]
        );
        // Assert adjacency matrices are still consistent.
        debug_assert_eq!(self.adjacency_matrix[[x, y]], self.adjacency_matrix[[y, x]]);
        // Assert size counter and adjacency matrices are still consistent.
        debug_assert_eq!(
            self.undirected_size,
            self.undirected_adjacency_matrix
                .indexed_iter()
                .filter_map(|((i, j), &f)| match i <= j {
                    true => Some(f as usize),
                    false => None,
                })
                .sum::<usize>()
        );
        debug_assert_eq!(
            self.directed_size,
            self.directed_adjacency_matrix
                .iter()
                .map(|&f| f as usize)
                .sum::<usize>()
        );
        debug_assert_eq!(
            self.size,
            self.adjacency_matrix
                .indexed_iter()
                .filter_map(|((i, j), &f)| match i <= j {
                    true => Some(f as usize),
                    false => None,
                })
                .sum::<usize>()
        );

        true
    }
}

/* Implement PartiallyDirectedGraph trait. */
impl IntoUndirectedGraph for PartiallyDenseAdjacencyMatrixGraph {
    type UndirectedGraph = UndirectedDenseAdjacencyMatrixGraph;

    #[inline]
    fn to_undirected(&self) -> Self::UndirectedGraph {
        Self::UndirectedGraph::from((self.labels.clone(), self.adjacency_matrix.clone()))
    }
}

impl PartiallyDirectedGraph for PartiallyDenseAdjacencyMatrixGraph {
    type EdgesIndexIter<'a> = EdgesIterator<'a>;

    fn new_pagraph<V, I, J, K>(vertices: I, undirected_edges: J, directed_edges: K) -> Self
    where
        V: Into<String>,
        I: IntoIterator<Item = V>,
        J: IntoIterator<Item = (V, V)>,
        K: IntoIterator<Item = (V, V)>,
    {
        // Remove duplicated vertices labels.
        let mut labels: FxIndexSet<_> = vertices.into_iter().map(|x| x.into()).collect();
        // Map undirected edges iterator into edge list.
        let undirected_edges: EdgeList<_> = undirected_edges
            .into_iter()
            .map(|(x, y)| (x.into(), y.into()))
            .collect();
        // Map undirected edges iterator into edge list.
        let directed_edges: EdgeList<_> = directed_edges
            .into_iter()
            .map(|(x, y)| (x.into(), y.into()))
            .collect();
        // Add missing vertices from the edges.
        labels.extend(
            undirected_edges
                .iter()
                .cloned()
                .flat_map(|(x, y)| [x, y])
                .chain(directed_edges.iter().cloned().flat_map(|(x, y)| [x, y])),
        );
        // Sort labels.
        labels.sort();
        // Compute new graph order.
        let order = labels.len();
        // Initialize adjacency matrices given graph order.
        let mut undirected_adjacency_matrix =
            DenseAdjacencyMatrix::from_elem((order, order), false);
        let mut directed_adjacency_matrix = undirected_adjacency_matrix.clone();
        let mut adjacency_matrix = undirected_adjacency_matrix.clone();

        // Initialize the sizes.
        let mut size = 0;
        let mut undirected_size = 0;
        let mut directed_size = 0;
        // Fill skeleton adjacency matrix given edge set.
        for (x, y) in undirected_edges {
            // Get associated vertices indices.
            let (i, j) = (
                labels.get_index_of(&x).unwrap(),
                labels.get_index_of(&y).unwrap(),
            );
            // Set edge given indices.
            if !adjacency_matrix[[i, j]] {
                // Add edge.
                undirected_adjacency_matrix[[i, j]] = true;
                undirected_adjacency_matrix[[j, i]] = true;
                adjacency_matrix[[i, j]] = true;
                adjacency_matrix[[j, i]] = true;
                // Increment sizes.
                undirected_size += 1;
                size += 1;
            }
        }
        for (x, y) in directed_edges {
            // Get associated vertices indices.
            let (i, j) = (
                labels.get_index_of(&x).unwrap(),
                labels.get_index_of(&y).unwrap(),
            );
            // Set edge given indices.
            if !adjacency_matrix[[i, j]] {
                // Add edge.
                directed_adjacency_matrix[[i, j]] = true;
                adjacency_matrix[[i, j]] = true;
                adjacency_matrix[[j, i]] = true;
                // Increment size.
                directed_size += 1;
                size += 1;
            } else {
                // Panic if edges lists overlap
                panic!("Graph can only have one edge type between two nodes");
            }
        }
        // Assert if undirected adjacency matrix and skeleton matrix are symmetric

        debug_assert_eq!(undirected_adjacency_matrix, undirected_adjacency_matrix.t());
        debug_assert_eq!(adjacency_matrix, adjacency_matrix.t());

        Self {
            labels,
            undirected_adjacency_matrix,
            directed_adjacency_matrix,
            adjacency_matrix,
            undirected_size,
            directed_size,
            size,
        }
    }

    fn orient_edge(&mut self, x: usize, y: usize) -> bool {
        if !self.has_edge_by_index(x, y) {
            return false;
        }

        self.del_edge_by_index(x, y);

        // Add directed edge
        self.add_directed_edge_by_index(x, y);

        // Check if sizes are still consistent
        debug_assert!(self.size == (self.undirected_size + self.directed_size));

        // Check if directed adjacency matrix is built correctly
        debug_assert!(self.directed_adjacency_matrix[[x, y]]);
        debug_assert!(!self.directed_adjacency_matrix[[y, x]]);

        true
    }
}

/* Implement PathGraph */
impl PathGraph for PartiallyDenseAdjacencyMatrixGraph {
    #[inline]
<<<<<<< HEAD
    fn has_path(&self, x: usize, y: usize) -> bool {
        let has_edge = self.type_of_edge(x, y).is_some();
=======
    fn has_path_by_index(&self, x: usize, y: usize) -> bool {
        let has_edge =
            self.has_undirected_edge_by_index(x, y) || self.has_directed_edge_by_index(x, y);
>>>>>>> 2a11d00a
        has_edge || BFS::from((self, x)).skip(1).any(|z| z == y)
    }

    #[inline]
    fn is_acyclic(&self) -> bool {
        !DFSEdges::new(self, None, Traversal::Forest).any(|e| matches!(e, DFSEdge::Back(_, _)))
    }
}

impl MoralGraph for PartiallyDenseAdjacencyMatrixGraph {
    type MoralGraph = UndirectedDenseAdjacencyMatrixGraph;

    #[inline]
    fn moral(&self) -> Self::MoralGraph {
        // Make an undirected copy of the current graph.
        let mut h = self.to_undirected();
        // For each vertex ...
        for x in V!(self) {
            // ... for each pair of parents ...
            for e in Pa!(self, x).combinations(2) {
                // ... add an edge between them.
                h.add_edge_by_index(e[0], e[1]);
            }
        }

        h
    }
}

impl From<DOT> for PartiallyDenseAdjacencyMatrixGraph {
    #[inline]
    fn from(other: DOT) -> Self {
        // Assert graph type.
        assert_eq!(
            other.graph_type, "digraph",
            "DOT graph type must match direction"
        );

        let undirected_edges: Vec<_> = other
            .edges
            .iter()
            .filter_map(|(t, e)| match !e.attributes.is_empty() {
                true => Some((*t).clone()),
                _ => None,
            })
            .collect();

        let directed_edges: Vec<_> = other
            .edges
            .iter()
            .filter_map(|(t, e)| match e.attributes.is_empty() {
                true => Some((*t).clone()),
                _ => None,
            })
            .collect();

        Self::new_pagraph(other.vertices.into_keys(), undirected_edges, directed_edges)
    }
<<<<<<< HEAD
}

impl MeekRules for PartiallyDenseAdjacencyMatrixGraph {
    fn meek_1(&mut self) -> bool {
        // Flag returning `false` if some orientation takes place
        let mut is_closed = true;
        for x in V!(self).collect::<Vec<_>>() {
            if Pa!(self, x).next().is_none() {
                continue;
            }
            for z in Ne!(self, x).collect::<Vec<_>>() {
                if iter_set::intersection(Adj!(self, z), Pa!(self, x))
                    .next()
                    .is_none()
                {
                    self.orient_edge(x, z);
                    is_closed = false;
                }
            }
        }
        is_closed
    }

    fn meek_2(&mut self) -> bool {
        // Flag returning `false` if some orientation takes place
        let mut is_closed = true;
        for x in V!(self).collect::<Vec<_>>() {
            if Pa!(self, x).next().is_none() {
                continue;
            }
            for z in Ch!(self, x).collect::<Vec<_>>() {
                for y in iter_set::intersection(Ne!(self, z), Pa!(self, x)).collect::<Vec<_>>() {
                    self.orient_edge(y, z);
                    is_closed = false;
                }
            }
        }
        is_closed
    }

    fn meek_3(&mut self) -> bool {
        // Flag returning `false` if some orientation takes place
        let mut is_closed = true;
        for x in V!(self).collect::<Vec<_>>() {
            for z in Ne!(self, x).collect::<Vec<_>>() {
                let intersection = iter_set::intersection(Ne!(self, z), Pa!(self, x));
                // Look for a non-adjacent couple of parents of `x`
                if intersection
                    .combinations(2)
                    .any(|ab| !self.is_adjacent(ab[0], ab[1]))
                {
                    self.orient_edge(z, x);
                    is_closed = false;
                }
            }
        }
        is_closed
    }

    fn meek_4(&mut self) -> bool {
        // Flag returning `false` if some orientation takes place
        let mut is_closed = true;
        for x in V!(self).collect::<Vec<_>>() {
            if Pa!(self, x).next().is_none() {
                continue;
            }
            for z in Ne!(self, x).collect::<Vec<_>>() {
                if iter_set::intersection(
                    Ne!(self, z),
                    Pa!(self, x)
                        .flat_map(|parent| Pa!(self, parent).filter(|&y| !self.is_adjacent(y, x))),
                )
                .next()
                .is_some()
                {
                    self.orient_edge(z, x);
                    is_closed = false;
                }
            }
        }
        is_closed
    }

    fn meek_procedure_until_3(mut self) -> Self {
        let mut is_closed = false;
        while !is_closed {
            is_closed = self.meek_1();
            is_closed &= self.meek_2();
            is_closed &= self.meek_3();
        }
        self
    }

    fn meek_procedure_until_4(mut self) -> Self {
        let mut is_closed = false;
        while !is_closed {
            is_closed = self.meek_1();
            is_closed &= self.meek_2();
            is_closed &= self.meek_3();
            is_closed &= self.meek_4();
        }
        self
    }
=======
>>>>>>> 2a11d00a
}<|MERGE_RESOLUTION|>--- conflicted
+++ resolved
@@ -1950,14 +1950,9 @@
 /* Implement PathGraph */
 impl PathGraph for PartiallyDenseAdjacencyMatrixGraph {
     #[inline]
-<<<<<<< HEAD
-    fn has_path(&self, x: usize, y: usize) -> bool {
-        let has_edge = self.type_of_edge(x, y).is_some();
-=======
     fn has_path_by_index(&self, x: usize, y: usize) -> bool {
         let has_edge =
             self.has_undirected_edge_by_index(x, y) || self.has_directed_edge_by_index(x, y);
->>>>>>> 2a11d00a
         has_edge || BFS::from((self, x)).skip(1).any(|z| z == y)
     }
 
@@ -2016,7 +2011,6 @@
 
         Self::new_pagraph(other.vertices.into_keys(), undirected_edges, directed_edges)
     }
-<<<<<<< HEAD
 }
 
 impl MeekRules for PartiallyDenseAdjacencyMatrixGraph {
@@ -2066,7 +2060,7 @@
                 // Look for a non-adjacent couple of parents of `x`
                 if intersection
                     .combinations(2)
-                    .any(|ab| !self.is_adjacent(ab[0], ab[1]))
+                    .any(|ab| !self.is_adjacent_by_index(ab[0], ab[1]))
                 {
                     self.orient_edge(z, x);
                     is_closed = false;
@@ -2087,7 +2081,7 @@
                 if iter_set::intersection(
                     Ne!(self, z),
                     Pa!(self, x)
-                        .flat_map(|parent| Pa!(self, parent).filter(|&y| !self.is_adjacent(y, x))),
+                        .flat_map(|parent| Pa!(self, parent).filter(|&y| !self.is_adjacent_by_index(y, x))),
                 )
                 .next()
                 .is_some()
@@ -2120,6 +2114,4 @@
         }
         self
     }
-=======
->>>>>>> 2a11d00a
 }