--- conflicted
+++ resolved
@@ -619,15 +619,10 @@
         V!(self)
             .map(|x| {
                 (
-<<<<<<< HEAD
-                    self.label(x).into(),
-                    Ch!(self, x).map(|y| self.label(y).into()).collect(),
-=======
                     self.get_vertex_by_index(x).into(),
-                    Adj!(self, x)
+                    Ch!(self, x)
                         .map(|y| self.get_vertex_by_index(y).into())
                         .collect(),
->>>>>>> d14c90f7
                 )
             })
             .collect()
