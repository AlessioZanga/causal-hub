--- conflicted
+++ resolved
@@ -2,11 +2,7 @@
 pub mod algorithms;
 
 mod base;
-<<<<<<< HEAD
 pub use base::BaseGraph;
-=======
-pub use base::*;
->>>>>>> f240a606
 
 mod default;
 pub use default::*;
@@ -23,15 +19,6 @@
 mod subgraph;
 pub use subgraph::*;
 
-<<<<<<< HEAD
-=======
-mod directed;
-pub use directed::*;
-
-mod undirected;
-pub use undirected::*;
-
->>>>>>> f240a606
 mod structs;
 pub use structs::*;
 
