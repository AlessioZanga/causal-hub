--- conflicted
+++ resolved
@@ -1,4 +1,4 @@
-use std::collections::BTreeSet;
+use std::{collections::BTreeSet};
 
 use statrs::function::beta::beta_reg;
 
@@ -11,17 +11,17 @@
 
 /// Students' T conditional independence test.
 #[derive(Clone, Debug)]
-pub struct StudentsT<'a> {
+pub struct StudentsT {
     rho: PartialCorrelation,
     alpha: f64,
     n: usize,
-    labels: &'a BTreeSet<String>,
+    labels: BTreeSet<String>,
 }
 
-impl<'a, 'b: 'a> StudentsT<'a> {
+impl<'a> StudentsT {
     /// Construct Students' T conditional independence test with $\alpha = 0.05$ .
     #[inline]
-    pub fn new(d: &'b ContinuousDataMatrix) -> Self {
+    pub fn new(d: &'a ContinuousDataMatrix) -> Self {
         // Compute covariance matrix.
         let sigma = CovarianceMatrix::from(d);
         // Initialize partial correlation functor.
@@ -30,24 +30,20 @@
         Self {
             rho,
             alpha: 0.05,
-<<<<<<< HEAD
-            n: d.values().nrows(),
-            labels: d.labels(),
-=======
             n: d.sample_size(),
->>>>>>> 8cf69fde
+            labels: d.labels().map(|x| x.into()).collect(),
         }
     }
 }
 
-impl<'a, 'b: 'a> From<&'b ContinuousDataMatrix> for StudentsT<'a> {
+impl<'a> From<&'a ContinuousDataMatrix> for StudentsT {
     #[inline]
-    fn from(d: &'b ContinuousDataMatrix) -> Self {
+    fn from(d: &'a ContinuousDataMatrix) -> Self {
         Self::new(d)
     }
 }
 
-impl<'a: 'b, 'b> ConditionalIndependenceTest<'b> for StudentsT<'a> {
+impl<'a> ConditionalIndependenceTest<'a> for StudentsT {
     #[inline]
     fn eval(&self, x: usize, y: usize, z: &[usize]) -> (usize, f64, f64) {
         // Compute degree of freedom.
@@ -94,9 +90,9 @@
 
         self
     }
+
     #[inline]
-
-    fn labels(&self) -> &'b BTreeSet<String> {
-        self.labels
+    fn labels(&self) -> &BTreeSet<String> {
+        &self.labels
     }
 }